{
  "name": "project_pieta",
  "version": "0.1.0",
  "private": true,
  "scripts": {
    "dev": "next dev",
    "build": "next build",
    "start": "next start",
    "lint": "next lint"
  },
  "dependencies": {
<<<<<<< HEAD
    "@supabase/ssr": "^0.6.1",
=======
    "@chakra-ui/react": "^2.8.2",
    "@emotion/react": "^11.11.3",
    "@emotion/styled": "^11.11.0",
    "@supabase/auth-helpers-nextjs": "^0.8.7",
    "@supabase/mcp-server-supabase": "^0.3.6",
>>>>>>> 58be5f6b
    "@supabase/supabase-js": "^2.49.4",
    "@tiptap/extension-heading": "^2.12.0",
    "@tiptap/extension-placeholder": "^2.12.0",
    "@tiptap/extension-underline": "^2.12.0",
    "@tiptap/pm": "^2.12.0",
    "@tiptap/react": "^2.12.0",
    "@tiptap/starter-kit": "^2.12.0",
    "@types/dompurify": "^3.0.5",
    "@types/react-image-crop": "^8.1.6",
    "axios": "^1.8.3",
    "cheerio": "^1.0.0",
    "dompurify": "^3.2.5",
    "framer-motion": "^11.0.6",
    "lucide-react": "^0.487.0",
    "next": "15.2.2",
    "node-html-parser": "^7.0.1",
    "react": "^19.0.0",
    "react-dom": "^19.0.0",
    "react-hot-toast": "^2.5.2",
    "react-icons": "^5.5.0",
    "react-image-crop": "^11.0.10",
    "react-markdown": "^10.1.0",
    "remark": "^15.0.1",
    "remark-html": "^16.0.1",
    "remark-parse": "^11.0.0",
    "uuid": "^11.1.0"
  },
  "devDependencies": {
    "@eslint/eslintrc": "^3",
<<<<<<< HEAD
    "@playwright/test": "^1.52.0",
    "@tailwindcss/postcss": "^4.1.6",
=======
>>>>>>> 58be5f6b
    "@tailwindcss/typography": "^0.5.16",
    "@types/node": "^20",
    "@types/react": "^19",
    "@types/react-dom": "^19",
    "@types/uuid": "^10.0.0",
<<<<<<< HEAD
    "autoprefixer": "^10.4.21",
    "eslint": "^9",
    "eslint-config-next": "15.2.2",
    "postcss": "^8.5.3",
    "tailwindcss": "^4.1.6",
=======
    "autoprefixer": "^10.4.18",
    "eslint": "^9",
    "eslint-config-next": "15.2.2",
    "postcss": "^8.4.35",
    "tailwindcss": "^3.4.1",
>>>>>>> 58be5f6b
    "typescript": "^5"
  },
  "overrides": {
    "tailwindcss": "^3.4.1"
  }
}<|MERGE_RESOLUTION|>--- conflicted
+++ resolved
@@ -9,15 +9,12 @@
     "lint": "next lint"
   },
   "dependencies": {
-<<<<<<< HEAD
-    "@supabase/ssr": "^0.6.1",
-=======
     "@chakra-ui/react": "^2.8.2",
     "@emotion/react": "^11.11.3",
     "@emotion/styled": "^11.11.0",
     "@supabase/auth-helpers-nextjs": "^0.8.7",
     "@supabase/mcp-server-supabase": "^0.3.6",
->>>>>>> 58be5f6b
+    "@supabase/ssr": "^0.6.1",
     "@supabase/supabase-js": "^2.49.4",
     "@tiptap/extension-heading": "^2.12.0",
     "@tiptap/extension-placeholder": "^2.12.0",
@@ -47,29 +44,18 @@
   },
   "devDependencies": {
     "@eslint/eslintrc": "^3",
-<<<<<<< HEAD
     "@playwright/test": "^1.52.0",
     "@tailwindcss/postcss": "^4.1.6",
-=======
->>>>>>> 58be5f6b
     "@tailwindcss/typography": "^0.5.16",
     "@types/node": "^20",
     "@types/react": "^19",
     "@types/react-dom": "^19",
     "@types/uuid": "^10.0.0",
-<<<<<<< HEAD
     "autoprefixer": "^10.4.21",
     "eslint": "^9",
     "eslint-config-next": "15.2.2",
     "postcss": "^8.5.3",
     "tailwindcss": "^4.1.6",
-=======
-    "autoprefixer": "^10.4.18",
-    "eslint": "^9",
-    "eslint-config-next": "15.2.2",
-    "postcss": "^8.4.35",
-    "tailwindcss": "^3.4.1",
->>>>>>> 58be5f6b
     "typescript": "^5"
   },
   "overrides": {
